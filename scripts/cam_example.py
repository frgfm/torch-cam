#!usr/bin/python

"""
CAM visualization
"""

import math
import argparse
from io import BytesIO

import matplotlib.pyplot as plt
import requests
from PIL import Image
import torch
from torchvision import models
from torchvision.transforms.functional import normalize, resize, to_tensor, to_pil_image

from torchcam.cams import CAM, GradCAM, GradCAMpp, SmoothGradCAMpp, ScoreCAM, SSCAM, ISCAM
from torchcam.utils import overlay_mask

VGG_CONFIG = {_vgg: dict(conv_layer='features')
              for _vgg in models.vgg.__dict__.keys()}

RESNET_CONFIG = {_resnet: dict(conv_layer='layer4', fc_layer='fc')
                 for _resnet in models.resnet.__dict__.keys()}

DENSENET_CONFIG = {_densenet: dict(conv_layer='features', fc_layer='classifier')
                   for _densenet in models.densenet.__dict__.keys()}

MODEL_CONFIG = {
    **VGG_CONFIG, **RESNET_CONFIG, **DENSENET_CONFIG,
    'mobilenet_v2': dict(conv_layer='features')
}


def main(args):

    if args.device is None:
        args.device = 'cuda:0' if torch.cuda.is_available() else 'cpu'

    device = torch.device(args.device)

    # Pretrained imagenet model
    model = models.__dict__[args.model](pretrained=True).eval().to(device=device)
    conv_layer = MODEL_CONFIG[args.model]['conv_layer']
    fc_layer = MODEL_CONFIG[args.model]['fc_layer']

    # Image
    if args.img.startswith('http'):
        img_path = BytesIO(requests.get(args.img).content)
    pil_img = Image.open(img_path, mode='r').convert('RGB')

    # Preprocess image
    img_tensor = normalize(to_tensor(resize(pil_img, (224, 224))),
                           [0.485, 0.456, 0.406], [0.229, 0.224, 0.225]).to(device=device)

    # Hook the corresponding layer in the model
    cam_extractors = [CAM(model, conv_layer, fc_layer), GradCAM(model, conv_layer),
<<<<<<< HEAD
                      GradCAMpp(model, conv_layer), SmoothGradCAMpp(model, conv_layer),
                      ScoreCAM(model, conv_layer), SSCAM(model, conv_layer),
                      ISSCAM(model, conv_layer)]
=======
                      GradCAMpp(model, conv_layer), SmoothGradCAMpp(model, conv_layer, input_layer),
                      ScoreCAM(model, conv_layer, input_layer), SSCAM(model, conv_layer, input_layer),
                      ISCAM(model, conv_layer, input_layer)]
>>>>>>> 16e7641a

    # Don't trigger all hooks
    for extractor in cam_extractors:
        extractor._hooks_enabled = False

    num_rows = 2
    num_cols = math.ceil(len(cam_extractors) / num_rows)
    fig, axes = plt.subplots(num_rows, num_cols, figsize=(6, 4))
    for idx, extractor in enumerate(cam_extractors):
        extractor._hooks_enabled = True
        model.zero_grad()
        scores = model(img_tensor.unsqueeze(0))

        # Select the class index
        class_idx = scores.squeeze(0).argmax().item() if args.class_idx is None else args.class_idx

        # Use the hooked data to compute activation map
        activation_map = extractor(class_idx, scores).cpu()

        # Clean data
        extractor.clear_hooks()
        extractor._hooks_enabled = False
        # Convert it to PIL image
        # The indexing below means first image in batch
        heatmap = to_pil_image(activation_map, mode='F')
        # Plot the result
        result = overlay_mask(pil_img, heatmap)

        axes[idx // num_cols][idx % num_cols].imshow(result)
        axes[idx // num_cols][idx % num_cols].set_title(extractor.__class__.__name__, size=8)

    # Clear axes
    for row_idx in range(len(axes)):
        for col_idx in range(len(axes[0])):
            axes[row_idx][col_idx].axis('off')

    plt.tight_layout()
    if args.savefig:
        plt.savefig(args.savefig, dpi=200, transparent=True, bbox_inches='tight', pad_inches=0)
    plt.show()


if __name__ == '__main__':
    parser = argparse.ArgumentParser(description='Saliency Map comparison',
                                     formatter_class=argparse.ArgumentDefaultsHelpFormatter)
    parser.add_argument("--model", type=str, default='resnet18', help="The name of your training")
    parser.add_argument("--img", type=str,
                        default='https://www.woopets.fr/assets/races/000/066/big-portrait/border-collie.jpg',
                        help="The image to extract CAM from")
    parser.add_argument("--class-idx", type=int, default=232, help='Index of the class to inspect')
    parser.add_argument("--device", type=str, default=None, help='Default device to perform computation on')
    parser.add_argument("--savefig", type=str, default=None, help="Path to save figure")
    args = parser.parse_args()

    main(args)<|MERGE_RESOLUTION|>--- conflicted
+++ resolved
@@ -56,15 +56,9 @@
 
     # Hook the corresponding layer in the model
     cam_extractors = [CAM(model, conv_layer, fc_layer), GradCAM(model, conv_layer),
-<<<<<<< HEAD
                       GradCAMpp(model, conv_layer), SmoothGradCAMpp(model, conv_layer),
                       ScoreCAM(model, conv_layer), SSCAM(model, conv_layer),
-                      ISSCAM(model, conv_layer)]
-=======
-                      GradCAMpp(model, conv_layer), SmoothGradCAMpp(model, conv_layer, input_layer),
-                      ScoreCAM(model, conv_layer, input_layer), SSCAM(model, conv_layer, input_layer),
-                      ISCAM(model, conv_layer, input_layer)]
->>>>>>> 16e7641a
+                      ISCAM(model, conv_layer)]
 
     # Don't trigger all hooks
     for extractor in cam_extractors:
