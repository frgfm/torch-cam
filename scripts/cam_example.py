--- conflicted
+++ resolved
@@ -109,11 +109,7 @@
 if __name__ == '__main__':
     parser = argparse.ArgumentParser(description='Saliency Map comparison',
                                      formatter_class=argparse.ArgumentDefaultsHelpFormatter)
-<<<<<<< HEAD
-    parser.add_argument("--arch", type=str, default='resnet18', help="The name of your training")
-=======
-    parser.add_argument("--model", type=str, default='resnet18', help="Name of the architecture")
->>>>>>> 51727ecc
+    parser.add_argument("--arch", type=str, default='resnet18', help="Name of the architecture")
     parser.add_argument("--img", type=str,
                         default='https://www.woopets.fr/assets/races/000/066/big-portrait/border-collie.jpg',
                         help="The image to extract CAM from")
