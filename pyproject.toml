--- conflicted
+++ resolved
@@ -4,11 +4,7 @@
 
 [project]
 name = "torchcam"
-<<<<<<< HEAD
-version = "0.4.1.dev0"
-=======
 version = "0.4.2.dev0"
->>>>>>> b13f9d45
 description = "Class activation maps for your PyTorch CNN models"
 authors = [
     {name = "François-Guillaume Fernandez", email = "fg-feedback@protonmail.com"}
